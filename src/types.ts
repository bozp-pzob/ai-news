--- conflicted
+++ resolved
@@ -66,12 +66,9 @@
   aggregationStatus?: {
     currentSource?: string;
     currentPhase?: 'fetching' | 'enriching' | 'generating' | 'idle' | 'connecting' | 'waiting';
-<<<<<<< HEAD
-=======
     mode?: 'standard' | 'historical';
     config?: any;
     filter?: any;
->>>>>>> 08a0f77f
     errors?: Array<{
       message: string;
       source?: string;
