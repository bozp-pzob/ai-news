--- conflicted
+++ resolved
@@ -12,7 +12,6 @@
   private maxTokens?: number;
   private thresholdLength?: number;
 
-<<<<<<< HEAD
   static constructorInterface = {
     parameters: [
       {
@@ -36,12 +35,10 @@
     ]
   };
 
-=======
   /**
    * Creates a new instance of AiImageEnricher.
    * @param config - Configuration object containing the AI provider and optional parameters
    */
->>>>>>> ee88c37f
   constructor(config: AiEnricherConfig) {
     this.provider = config.provider;
     this.maxTokens = config.maxTokens;
