/**
 * @fileoverview Implementation of a daily summary generator for content aggregation
 * Handles generation of daily summaries from various content sources using AI-powered summarization
 */

import { OpenAIProvider } from "../ai/OpenAIProvider";
import { SQLiteStorage } from "../storage/SQLiteStorage";
import { ContentItem, SummaryItem } from "../../types";
import { createJSONPromptForTopics, createMarkdownPromptForJSON } from "../../helpers/promptHelper";
import { retryOperation } from "../../helpers/generalHelper";
import fs from "fs";
import path from "path";

const hour = 60 * 60 * 1000;

<<<<<<< HEAD
interface Config {
  provider: OpenAIProvider;
  storage: SQLiteStorage;
  summaryType: string;
  outputPath?: string; // New optional parameter for output path
=======
/**
 * Configuration interface for DailySummaryGenerator
 * @interface DailySummaryGeneratorConfig
 * @property {OpenAIProvider} provider - OpenAI provider instance for text generation
 * @property {SQLiteStorage} storage - SQLite storage instance for data persistence
 * @property {string} summaryType - Type of summary to generate
 * @property {string} source - Source identifier for the summaries
 * @property {string} [outputPath] - Optional path for output files
 */
interface DailySummaryGeneratorConfig {
  provider: OpenAIProvider;
  storage: SQLiteStorage;
  summaryType: string;
  source?: string;
  outputPath?: string;
  maxGroupsToSummarize?: number;
  groupBySourceType?: boolean;
>>>>>>> ee88c37f
}

/**
 * DailySummaryGenerator class that generates daily summaries of content
 * Uses AI to summarize content items and organizes them by topics
 */
export class DailySummaryGenerator {
  /** OpenAI provider for text generation */
  private provider: OpenAIProvider;
  /** SQLite storage for data persistence */
  private storage: SQLiteStorage;
  /** Type of summary being generated */
  private summaryType: string;
<<<<<<< HEAD
=======
  /** Source identifier for the summaries (optional) */
  private source: string | undefined;
  /** List of topics to exclude from summaries */
>>>>>>> ee88c37f
  private blockedTopics: string[] = ['open source'];
  /** Path for output files */
  private outputPath: string;
<<<<<<< HEAD

  static constructorInterface = {
    parameters: [
      {
        name: 'provider',
        type: 'AIProvider',
        required: true,
        description: 'AI Provider plugin for the generator to use to create the Daily Summary.'
      },
      {
        name: 'storage',
        type: 'StoragePlugin',
        required: true,
        description: 'Storage Plugin to store the generated Daily Summary.'
      },
      {
        name: 'summaryType',
        type: 'string',
        required: true,
        description: 'Type for summary to store in the database.'
      },
      {
        name: 'outputPath',
        type: 'string',
        required: false,
        description: 'Location to store summary for md and json generation'
      }
    ]
  };

  constructor(config: Config) {
    this.provider = config.provider;
    this.storage = config.storage;
    this.summaryType = config.summaryType;
    this.outputPath = config.outputPath || './'; // Default to current directory if not specified
=======
  /** Max number of groups to summarize */
  private maxGroupsToSummarize: number;
  /** Force Content grouping to be by Source types */
  private groupBySourceType: boolean;

  /**
   * Creates a new DailySummaryGenerator instance
   * @param {DailySummaryGeneratorConfig} config - Configuration object for the generator
   */
  constructor(config: DailySummaryGeneratorConfig) {
    this.provider = config.provider;
    this.storage = config.storage;
    this.summaryType = config.summaryType;
    this.source = config.source;
    this.outputPath = config.outputPath || './';
    this.maxGroupsToSummarize = config.maxGroupsToSummarize || 10;
    this.groupBySourceType = config.groupBySourceType || false
>>>>>>> ee88c37f
  }

  /**
   * Generates and stores a daily summary for a specific date
   * @param {string} dateStr - ISO date string to generate summary for
   * @returns {Promise<void>}
   */
  public async generateAndStoreSummary(dateStr: string): Promise<void> {
    try {
      const currentTime = new Date(dateStr).getTime() / 1000;
      const targetTime = currentTime + (60 * 60 * 24);
      
      // Fetch items based on whether a specific source type was configured
      let contentItems: ContentItem[];
      if (this.source) {
        console.log(`Fetching content for type: ${this.source}`);
        contentItems = await this.storage.getContentItemsBetweenEpoch(currentTime, targetTime, this.source);
      } else {
        console.log(`Fetching all content types for summary generation.`);
        contentItems = await this.storage.getContentItemsBetweenEpoch(currentTime, targetTime); // Fetch all types
      }

      if (contentItems.length === 0) {
        console.warn(`No content found for date ${dateStr} to generate summary.`);
        return;
      }

      const groupedContent = this.groupObjects(contentItems);

      const allSummaries: any[] = [];
      let groupsToSummarize = 0;

      for (const grouped of groupedContent) {
        try {
          if (!grouped) continue;
          const { topic, objects } = grouped;
          
          if (!topic || !objects || objects.length <= 0 || groupsToSummarize >= this.maxGroupsToSummarize) continue;

          const prompt = createJSONPromptForTopics(topic, objects, dateStr);
          const summaryText = await retryOperation(() => this.provider.summarize(prompt));
          const summaryJSONString = summaryText.replace(/```json\n|```/g, "");
          let summaryJSON = JSON.parse(summaryJSONString);
          summaryJSON["topic"] = topic;
  
          allSummaries.push(summaryJSON);
          groupsToSummarize++;
        }
        catch (e) {
          console.log(e);
        }
      }

      const mdPrompt = createMarkdownPromptForJSON(allSummaries, dateStr);
      const markdownReport = await retryOperation(() => this.provider.summarize(mdPrompt));
      const markdownString = markdownReport.replace(/```markdown\n|```/g, "");

      const summaryItem: SummaryItem = {
        type: this.summaryType,
        title: `Daily Report - ${dateStr}`,
        categories: JSON.stringify(allSummaries, null, 2),
        markdown: markdownString,
        date: currentTime,
      };

      await this.storage.saveSummaryItem(summaryItem);
      await this.writeSummaryToFile(dateStr, currentTime, allSummaries);
      await this.writeMDToFile(dateStr, markdownString);

      console.log(`Daily report for ${dateStr} generated and stored successfully.`);
    } catch (error) {
      console.error(`Error generating daily summary for ${dateStr}:`, error);
    }
  }

  /**
   * Checks if a file's content matches the database record and updates if needed
   * @param {string} dateStr - ISO date string to check
   * @param {SummaryItem} summary - Summary item from database
   * @returns {Promise<void>}
   */
  public async checkIfFileMatchesDB(dateStr: string, summary: SummaryItem) {
    try {
      let jsonParsed = await this.readSummaryFromFile(dateStr);

      let summaryParsed = {
        type: summary.type,
        title: summary.title,
        categories: JSON.parse(summary.categories || "[]"),
        date: summary.date
      };

      if (!this.deepEqual(jsonParsed, summaryParsed)) {
        console.log("JSON file didn't match database, resaving summary to file.");
        await this.writeSummaryToFile(dateStr, summary.date || new Date().getTime(), summaryParsed.categories);
      }
    }
    catch (error) {
      console.error(`Error checkIfFileMatchesDB:`, error);
    }
  }

  /**
   * Generates content for the current day if not already generated
   * @returns {Promise<void>}
   */
  public async generateContent() {
    try {
      const today = new Date();

      let summary: SummaryItem[] = await this.storage.getSummaryBetweenEpoch((today.getTime() - (hour * 24)) / 1000, today.getTime() / 1000);
      
      if (summary && summary.length <= 0) {
        const summaryDate = new Date(today);
        summaryDate.setDate(summaryDate.getDate() - 1);
        
        const dateStr = summaryDate.toISOString().slice(0, 10);
        console.log(`Summarizing data from for daily report`);
      
        await this.generateAndStoreSummary(dateStr);
        
        console.log(`Daily report is complete`);
      }
      else {
        console.log('Summary already generated for today, validating file is correct');
        const summaryDate = new Date(today);
        summaryDate.setDate(summaryDate.getDate() - 1);
        
        const dateStr = summaryDate.toISOString().slice(0, 10);

        await this.checkIfFileMatchesDB(dateStr, summary[0]);
      }
    } catch (error) {
      console.error(`Error creating daily report:`, error);
    }
  }

  /**
   * Deep equality comparison of two objects
   * @private
   * @param {any} obj1 - First object to compare
   * @param {any} obj2 - Second object to compare
   * @returns {boolean} True if objects are deeply equal
   */
  private deepEqual(obj1: any, obj2: any) {
    return JSON.stringify(obj1) === JSON.stringify(obj2);
  }

  /**
   * Reads a summary from a JSON file
   * @private
   * @param {string} dateStr - ISO date string for the summary
   * @returns {Promise<any>} Parsed summary data
   */
  private async readSummaryFromFile(dateStr: string) {
    try {
      const jsonDir = path.join(this.outputPath, 'json');
      this.ensureDirectoryExists(jsonDir);
      
      const filePath = path.join(jsonDir, `${dateStr}.json`);
      const data = fs.readFileSync(filePath, 'utf8');

      return JSON.parse(data);
    }
    catch (error) {
      console.error(`Error reading the file ${dateStr}:`, error);
    }
  }

  /**
   * Writes a summary to a JSON file
   * @private
   * @param {string} dateStr - ISO date string for the summary
   * @param {number} currentTime - Current timestamp
   * @param {any[]} allSummaries - Array of summaries to write
   * @returns {Promise<void>}
   */
  private async writeSummaryToFile(dateStr: string, currentTime: number, allSummaries: any[]) {
    try {
      const jsonDir = path.join(this.outputPath, 'json');
      this.ensureDirectoryExists(jsonDir);
      
      const filePath = path.join(jsonDir, `${dateStr}.json`);
      fs.writeFileSync(filePath, JSON.stringify({
        type: this.summaryType,
        title: `Daily Report - ${dateStr}`,
        categories: allSummaries,
        date: currentTime,
      }, null, 2));
    }
    catch (error) {
      console.error(`Error saving daily summary to json file ${dateStr}:`, error);
    }
  }

  /**
   * Writes a summary to a Markdown file
   * @private
   * @param {string} dateStr - ISO date string for the summary
   * @param {string} content - Markdown content to write
   * @returns {Promise<void>}
   */
  private async writeMDToFile(dateStr: string, content: string) {
    try {
      const mdDir = path.join(this.outputPath, 'md');
      this.ensureDirectoryExists(mdDir);
      
      const filePath = path.join(mdDir, `${dateStr}.md`);
      fs.writeFileSync(filePath, content);
    } catch (error) {
      console.error(`Error saving daily summary to markdown file ${dateStr}:`, error);
    }
  }

  /**
   * Ensures a directory exists, creating it if necessary
   * @private
   * @param {string} dirPath - Path to the directory
   */
  private ensureDirectoryExists(dirPath: string) {
    if (!fs.existsSync(dirPath)) {
      fs.mkdirSync(dirPath, { recursive: true });
    }
  }

  /**
   * Groups content items, handling special cases for GitHub and crypto content
   * @private
   * @param {any[]} objects - Array of content items to group
   * @returns {any[]} Array of grouped content
   */
  private groupObjects(objects: any[]): any[] {
    const topicMap = new Map();

    objects.forEach(obj => {
      // Handle GitHub content
      if (obj.source.indexOf('github') >= 0) {
        let github_topic;
        if (obj.type === 'githubPullRequestContributor' || obj.type === 'githubPullRequest') {
          github_topic = 'pull_request';
        } else if (obj.type === 'githubIssueContributor' || obj.type === 'githubIssue') {
          github_topic = 'issue';
        } else if (obj.type === 'githubCommitContributor') {
          github_topic = 'commit';
        } else if (obj.type === 'githubStatsSummary') {
          github_topic = 'github_summary';
        } else if (obj.type === 'githubTopContributors') {
          github_topic = 'contributors';
        } else if (obj.type === 'githubCompletedItem') {
          github_topic = 'completed_items';
        } else {
          github_topic = 'github_other';
        }
        
        if (!obj.topics) {
          obj.topics = [];
        }
        
        if (!obj.topics.includes(github_topic)) {
          obj.topics.push(github_topic);
        }

        if (!topicMap.has(github_topic)) {
          topicMap.set(github_topic, []);
        }
        topicMap.get(github_topic).push(obj);
      }
      // Handle crypto analytics content
      else if (obj.cid.indexOf('analytics') >= 0) {
        let token_topic = 'crypto market';
        if (!obj.topics) {
          obj.topics = [];
        }

        if (!topicMap.has(token_topic)) {
          topicMap.set(token_topic, []);
        }
        topicMap.get(token_topic).push(obj);
      }
      // Handle general content with topics
      else {
        if (obj.topics && obj.topics.length > 0 && !this.groupBySourceType) {
          obj.topics.forEach((topic: any) => {
            let shortCase = topic.toLowerCase();
            if (!this.blockedTopics.includes(shortCase)) {
              if (!topicMap.has(shortCase)) {
                topicMap.set(shortCase, []);
              }
              topicMap.get(shortCase).push(obj);
            }
          });
        }
        else {
          let shortCase = obj.type.toLowerCase();
          if (!this.blockedTopics.includes(shortCase)) {
            if (!topicMap.has(shortCase)) {
              topicMap.set(shortCase, []);
            }
            topicMap.get(shortCase).push(obj);
          }
        }
      }
    });

    // Sort topics by number of items and handle miscellaneous content
    const sortedTopics = Array.from(topicMap.entries()).sort((a, b) => b[1].length - a[1].length);
    const alreadyAdded: any = {};

    const miscTopics: any = {
      topic: 'Misceleanous',
      objects: [],
      allTopics: []
    };

    let groupedTopics: any[] = [];

    sortedTopics.forEach(([topic, associatedObjects]) => {
      const mergedTopics = new Set();
      let topicAlreadyAdded = false;
      associatedObjects.forEach((obj: any) => {
        if (obj.topics) {
          obj.topics.forEach((t: any) => {
            let lower = t.toLowerCase();

            if (alreadyAdded[lower]) {
              topicAlreadyAdded = true;
            }
            else {
              mergedTopics.add(lower);
            }
          });
        }
      });
      
      // Handle GitHub topics separately
      if (topic === 'pull_request' || topic === 'issue' || topic === 'commit' || 
          topic === 'github_summary' || topic === 'contributors' || topic === 'completed_items') {
        if (!topicAlreadyAdded) {
          alreadyAdded[topic] = true;
          groupedTopics.push({
            topic,
            objects: associatedObjects,
            allTopics: Array.from(mergedTopics)
          });
        }
      }
      // Group small topics into miscellaneous
      else if (associatedObjects && associatedObjects.length <= 1) {
        let objectIds = associatedObjects.map((object: any) => object.id);
        let alreadyAddedToMisc = miscTopics["objects"].find((object: any) => objectIds.indexOf(object.id) >= 0);
        if (!alreadyAddedToMisc) {
          miscTopics["objects"] = miscTopics["objects"].concat(associatedObjects);
          miscTopics["allTopics"] = miscTopics["allTopics"].concat(Array.from(mergedTopics));
        }
      } 
      // Add other topics normally
      else if (!topicAlreadyAdded) {
        alreadyAdded[topic] = true;
        groupedTopics.push({
          topic,
          objects: associatedObjects,
          allTopics: Array.from(mergedTopics)
        });
      }
    });
    
    groupedTopics.push(miscTopics);

    return groupedTopics;
  }
}<|MERGE_RESOLUTION|>--- conflicted
+++ resolved
@@ -13,13 +13,6 @@
 
 const hour = 60 * 60 * 1000;
 
-<<<<<<< HEAD
-interface Config {
-  provider: OpenAIProvider;
-  storage: SQLiteStorage;
-  summaryType: string;
-  outputPath?: string; // New optional parameter for output path
-=======
 /**
  * Configuration interface for DailySummaryGenerator
  * @interface DailySummaryGeneratorConfig
@@ -37,7 +30,6 @@
   outputPath?: string;
   maxGroupsToSummarize?: number;
   groupBySourceType?: boolean;
->>>>>>> ee88c37f
 }
 
 /**
@@ -51,16 +43,16 @@
   private storage: SQLiteStorage;
   /** Type of summary being generated */
   private summaryType: string;
-<<<<<<< HEAD
-=======
   /** Source identifier for the summaries (optional) */
   private source: string | undefined;
   /** List of topics to exclude from summaries */
->>>>>>> ee88c37f
   private blockedTopics: string[] = ['open source'];
   /** Path for output files */
   private outputPath: string;
-<<<<<<< HEAD
+  /** Max number of groups to summarize */
+  private maxGroupsToSummarize: number;
+  /** Force Content grouping to be by Source types */
+  private groupBySourceType: boolean;
 
   static constructorInterface = {
     parameters: [
@@ -90,18 +82,7 @@
       }
     ]
   };
-
-  constructor(config: Config) {
-    this.provider = config.provider;
-    this.storage = config.storage;
-    this.summaryType = config.summaryType;
-    this.outputPath = config.outputPath || './'; // Default to current directory if not specified
-=======
-  /** Max number of groups to summarize */
-  private maxGroupsToSummarize: number;
-  /** Force Content grouping to be by Source types */
-  private groupBySourceType: boolean;
-
+  
   /**
    * Creates a new DailySummaryGenerator instance
    * @param {DailySummaryGeneratorConfig} config - Configuration object for the generator
@@ -114,7 +95,6 @@
     this.outputPath = config.outputPath || './';
     this.maxGroupsToSummarize = config.maxGroupsToSummarize || 10;
     this.groupBySourceType = config.groupBySourceType || false
->>>>>>> ee88c37f
   }
 
   /**
