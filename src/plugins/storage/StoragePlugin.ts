--- conflicted
+++ resolved
@@ -35,16 +35,20 @@
    * @returns Promise<ContentItem | null> Retrieved content item or null if not found
    */
   getContentItem(cid: string): Promise<ContentItem | null>;
-<<<<<<< HEAD
+  
+  
+  /**
+   * Retrieves a single content item by its link.
+   * @param link - String for the link of the item to retrieve
+   * @returns Promise<ContentItem | null> Retrieved content item or null if not found
+   */
   getContentItemByLink(link: string): Promise<ContentItem | null>;
-=======
 
   /**
    * Saves or updates a summary item in the storage.
    * @param item - Summary item to save
    * @returns Promise<void>
    */
->>>>>>> origin/main
   saveSummaryItem(item: SummaryItem): Promise<void>;
 
   /**
