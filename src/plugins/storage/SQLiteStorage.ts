--- conflicted
+++ resolved
@@ -16,12 +16,6 @@
   private db: Database<sqlite3.Database, sqlite3.Statement> | null = null;
   private dbPath: string;
 
-<<<<<<< HEAD
-  /**
-   * Creates a new instance of SQLiteStorage.
-   * @param config - Configuration object containing storage name and database path
-   */
-=======
   static constructorInterface = {
     parameters: [
       {
@@ -33,7 +27,10 @@
     ]
   };
 
->>>>>>> 57425ab8
+  /**
+   * Creates a new instance of SQLiteStorage.
+   * @param config - Configuration object containing storage name and database path
+   */
   constructor(config: StorageConfig) {
     this.name = config.name;
     this.dbPath = config.dbPath;
