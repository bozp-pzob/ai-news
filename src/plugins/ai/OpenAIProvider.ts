--- conflicted
+++ resolved
@@ -31,7 +31,6 @@
   private temperature: number;
   private useOpenRouter: boolean;
 
-<<<<<<< HEAD
   static constructorInterface = {
     parameters: [
       {
@@ -73,14 +72,12 @@
     ]
   };
 
-=======
   /**
    * Creates a new instance of OpenAIProvider.
    * Initializes the OpenAI client with the provided configuration and sets up
    * optional image generation capabilities.
    * @param config - Configuration object containing API keys and settings
    */
->>>>>>> ee88c37f
   constructor(config: OpenAIProviderConfig) {
     this.name = config.name;
     this.useOpenRouter = config.useOpenRouter || false;
