// src/plugins/ai/OpenAIProvider.ts

import { AiProvider } from "../../types";
import OpenAI from "openai";

/**
 * Configuration interface for OpenAIProvider.
 * Defines the required and optional parameters for initializing an OpenAI provider.
 */
interface OpenAIProviderConfig {
  name: string;           // Name identifier for this provider
  apiKey: string;         // OpenAI API key for authentication
  model?: string;         // Optional model name (defaults to gpt-4o-mini)
  temperature?: number;   // Optional temperature setting for response generation
  useOpenRouter?: boolean; // Whether to use OpenRouter instead of direct OpenAI API
  siteUrl?: string;       // Optional site URL for OpenRouter
  siteName?: string;      // Optional site name for OpenRouter
}

/**
 * OpenAIProvider class implements the AiProvider interface for OpenAI's API.
 * This provider supports text summarization, topic extraction, and image generation
 * using either direct OpenAI API or OpenRouter as a proxy.
 */
export class OpenAIProvider implements AiProvider {
  public name: string;
  private openai: OpenAI;
  private openaiDirect: OpenAI | null = null;  // For image generation
  private canGenerateImages: boolean = false;
  private model: string;
  private temperature: number;
  private useOpenRouter: boolean;

  static constructorInterface = {
    parameters: [
      {
        name: 'apiKey',
        type: 'string',
        required: true,
<<<<<<< HEAD
        description: 'OpenAI API key for authentication'
=======
        description: 'OpenAI API key for authentication',
        secret: true
>>>>>>> 08a0f77f
      },
      {
        name: 'model',
        type: 'string',
        required: false,
        description: 'OpenAI model to use (e.g., "gpt-4", "gpt-3.5-turbo")'
      },
      {
        name: 'temperature',
        type: 'number',
        required: false,
        description: 'Temperature setting for model responses (0-2)'
      },
      {
        name: 'useOpenRouter',
        type: 'boolean',
        required: false,
        description: 'Whether to use OpenRouter instead of direct OpenAI API'
      },
      {
        name: 'siteUrl',
        type: 'string',
        required: false,
        description: 'URL of the site using this provider'
      },
      {
        name: 'siteName',
        type: 'string',
        required: false,
        description: 'Name of the site using this provider'
      }
    ]
  };

  /**
   * Creates a new instance of OpenAIProvider.
   * Initializes the OpenAI client with the provided configuration and sets up
   * optional image generation capabilities.
   * @param config - Configuration object containing API keys and settings
   */
  constructor(config: OpenAIProviderConfig) {
    this.name = config.name;
    this.useOpenRouter = config.useOpenRouter || false;
    
    // Initialize main client (OpenRouter or OpenAI)
    const openAIConfig: any = {
      apiKey: config.apiKey
    };

    if (this.useOpenRouter) {
      openAIConfig.baseURL = "https://openrouter.ai/api/v1";
      openAIConfig.defaultHeaders = {
        "HTTP-Referer": config.siteUrl || "",
        "X-Title": config.siteName || "",
      };
      this.model = config.model?.includes("/") ? config.model : `openai/${config.model || "gpt-4o-mini"}`;
      
      // Create separate OpenAI client for image generation if OpenAI key is provided
      const openaiKey = process.env.OPENAI_DIRECT_KEY;
      if (openaiKey) {
        this.openaiDirect = new OpenAI({
          apiKey: openaiKey
        });
        this.canGenerateImages = true;
      }
    } else {
      this.model = config.model || "gpt-4o-mini";
      this.canGenerateImages = true;
    }

    this.openai = new OpenAI(openAIConfig);
    this.temperature = config.temperature ?? 0.7;
  }

  /**
   * Generates a summary of the provided text using the configured OpenAI model.
   * @param prompt - Text to be summarized
   * @returns Promise<string> Generated summary
   * @throws Error if the API request fails
   */
  public async summarize(prompt: string): Promise<string> {
    try {
      const completion = await this.openai.chat.completions.create({
        model: this.model,
        messages: [{ role: 'user', content: prompt }],
        temperature: this.temperature
      });

      return completion.choices[0]?.message?.content || "";
    } catch (e) {
      console.error("Error in summarize:", e);
      throw e;
    }
  }

  /**
   * Extracts topic keywords from the provided text.
   * Returns up to 6 words that describe the main topics of the text.
   * @param text - Text to analyze for topics
   * @returns Promise<string[]> Array of topic keywords
   */
  public async topics(text: string): Promise<string[]> {
    try {
      const prompt = `Provide up to 6 words that describe the topic of the following text:\n\n"${text}.\n\n Response format MUST be formatted in this way, the words must be strings:\n\n[ \"word1\", \"word2\", \"word3\"]\n`;
  
      const completion = await this.openai.chat.completions.create({
        model: this.model,
        messages: [{ role: 'user', content: prompt }],
        temperature: this.temperature
      });

      return JSON.parse(completion.choices[0]?.message?.content || "[]");
    } catch (e) {
      console.error("Error in topics:", e);
      return [];
    }
  }

  /**
   * Generates an image based on the provided text description.
   * Uses DALL-E 3 model to create a 1024x1024 image.
   * Note: Requires direct OpenAI API key when using OpenRouter.
   * @param text - Text description for image generation
   * @returns Promise<string[]> Array containing the generated image URL
   */
  public async image(text: string): Promise<string[]> {
    if (!this.canGenerateImages) {
      console.warn("Image generation is not available. When using OpenRouter, set OPENAI_DIRECT_KEY for image generation.");
      return [];
    }

    try {
      // Use direct OpenAI client for image generation
      const client = this.useOpenRouter ? this.openaiDirect! : this.openai;
      
      const prompt = `Create an image that depicts the following text:\n\n"${text}.\n\n Response format MUST be formatted in this way, the words must be strings:\n\n{ \"images\": \"<image_url>\"}\n`;
      
      const params: OpenAI.Images.ImageGenerateParams = {
        model: "dall-e-3",
        prompt: text,
        n: 1,
        size: "1024x1024",
      };
  
      const image = await client.images.generate(params);
      //@ts-ignore
      return JSON.parse(image?.data[0].url || "[]");
    } catch (e) {
      console.error("Error in image generation:", e);
      return [];
    }
  }

  /**
   * Deepsearch for specific query.
   * Returns Json formatted text of the results.
   * @param text - Text to analyze for topics
   * @returns Promise<string[]> Array of topic keywords
   */
  public async search(prompt: string): Promise<any> {
    try {
      const completion = await this.openai.chat.completions.create({
        model: this.model,
        messages: [{ role: 'user', content: prompt }]
      });

      return completion.choices[0]?.message?.content || "";
    } catch (e) {
      console.error("Error in search:", e);
      return [];
    }
  }
}<|MERGE_RESOLUTION|>--- conflicted
+++ resolved
@@ -37,12 +37,8 @@
         name: 'apiKey',
         type: 'string',
         required: true,
-<<<<<<< HEAD
-        description: 'OpenAI API key for authentication'
-=======
         description: 'OpenAI API key for authentication',
         secret: true
->>>>>>> 08a0f77f
       },
       {
         name: 'model',
