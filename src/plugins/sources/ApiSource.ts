--- conflicted
+++ resolved
@@ -48,7 +48,6 @@
   /** API authentication key */
   private apiKey: string;
 
-<<<<<<< HEAD
   static constructorInterface = {
     parameters: [
       {
@@ -72,12 +71,10 @@
     ]
   };
 
-=======
   /**
    * Creates a new ApiSource instance
    * @param {ApiSourceConfig} config - Configuration object for the API source
    */
->>>>>>> ee88c37f
   constructor(config: ApiSourceConfig) {
     this.name = config.name
     this.endpoint = config.endpoint;
