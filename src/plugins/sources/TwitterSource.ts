--- conflicted
+++ resolved
@@ -52,7 +52,6 @@
   /** Cache instance for storing Twitter data */
   private cache: TwitterCache;
 
-<<<<<<< HEAD
   static constructorInterface = {
     parameters: [
       {
@@ -88,12 +87,10 @@
     ]
   };
 
-=======
   /**
    * Creates a new TwitterSource instance
    * @param {TwitterSourceConfig} config - Configuration object for the Twitter source
    */
->>>>>>> ee88c37f
   constructor(config: TwitterSourceConfig) {
     this.name = config.name;
     this.client = new Scraper();
