/**
 * @fileoverview Implementation of a content source for fetching token analytics data from Codex API
 * Handles token price, volume, and market data retrieval through GraphQL queries
 */

import { ContentItem } from "../../types";
import { ContentSource } from "./ContentSource";
import fetch from "node-fetch";

<<<<<<< HEAD
/**
 * Configuration interface for CodexAnalyticsSource
 * @interface CodexAnalyticsSourceConfig
 * @property {string} name - The name identifier for this analytics source
 * @property {string} apiKey - The API key for Codex API authentication
 * @property {string[]} tokenAddresses - Array of token contract addresses to track
 */
interface CodexAnalyticsSourceConfig {
=======
interface Config {
>>>>>>> 57425ab8
  name: string;
  apiKey: string;
  tokenAddresses: string[];
}

/**
 * CodexAnalyticsSource class that implements ContentSource interface for token analytics
 * Fetches and processes token market data from Codex API using GraphQL
 * @implements {ContentSource}
 */
export class CodexAnalyticsSource implements ContentSource {
  /** Name identifier for this analytics source */
  public name: string;
  /** API key for authentication */
  private apiKey: string;
  /** List of token addresses to track */
  private tokenAddresses: string[];

<<<<<<< HEAD
  /**
   * Creates a new CodexAnalyticsSource instance
   * @param {CodexAnalyticsSourceConfig} config - Configuration object for the analytics source
   */
  constructor(config: CodexAnalyticsSourceConfig) {
=======
  static constructorInterface = {
    parameters: [
      {
        name: 'apiKey',
        type: 'string',
        required: true,
        description: 'API key for Codex Analytics'
      },
      {
        name: 'tokenAddresses',
        type: 'string[]',
        required: true,
        description: 'Array of token addresses to track'
      }
    ]
  };

  constructor(config: Config) {
>>>>>>> 57425ab8
    this.name = config.name;
    this.apiKey = config.apiKey;
    this.tokenAddresses = config.tokenAddresses;
  }

  /**
   * Fetches current token analytics data for configured tokens
   * @returns {Promise<ContentItem[]>} Array of content items containing token analytics
   */
  async fetchItems(): Promise<ContentItem[]> {
    const codexResponse: ContentItem[] = [];

    try {
        let analytics = await this.getTokenDetails(this.tokenAddresses);

        if ( analytics && analytics.length > 0 ) {
            for (const analytic of analytics) {
                if ( analytic.token.cmcId ) {
                    const summaryItem: ContentItem = {
                    type: "codexTokenAnalytics",
                    title: `Daily Analytics for ${analytic.token.symbol}`,
                    cid: `analytics-${analytic.token.address}-${new Date().getDate()}`,
                    source: this.name,
                    text: `Symbol: ${analytic.token.symbol}\n Current Price: $${analytic.priceUSD}\nVolume (24h): $${analytic.volume24}\nMarket Cap: $${analytic.marketCap}\nDaily Change: ${analytic.change24}`,
                    date: Math.floor(Date.now() / 1000),
                    link: '',
                    metadata: {
                        price: analytic.priceUSD,
                        volume_24h: analytic.volume24,
                        market_cap: analytic.marketCap,
                        price_change_percentage_24h: analytic.change24,
                        buy_txns_24h: analytic.buyCount24,
                        sell_txns_24h: analytic.sellCount24,
                    },
                    };

                    codexResponse.push(summaryItem);
                }
            }
        }
    } catch (error) {
        console.error("Error fetching analytics data:", error);
    }
    
    return codexResponse;
  }

  /**
   * Fetches historical token analytics data for a specific date
   * @param {string} date - ISO date string to fetch historical data for
   * @returns {Promise<ContentItem[]>} Array of content items containing historical token analytics
   */
  async fetchHistorical(date:string): Promise<ContentItem[]> {
    const targetDate = new Date(date).getTime() / 1000;
    const codexResponse: ContentItem[] = [];

    try {
        let analytics = await this.getTokenDetails(this.tokenAddresses);
        let prices = await this.getTokenPrices(analytics.map((analytic) => {if (analytic.token.cmcId ) return {"address": analytic.token.address, "networkId": analytic.token.networkId, "timestamp": targetDate}}).filter((analytic:any) => { return !!analytic }))
        
        if ( analytics && analytics.length > 0 ) {
            for (const analytic of analytics) {
                if ( analytic.token.cmcId ) {
                    let price = prices.find((_price:any) => _price.address === analytic.token.address);

                    if ( price ) {
                        const summaryItem: ContentItem = {
                            type: "codexTokenAnalytics",
                            title: `Daily Analytics for ${analytic.token.symbol}`,
                            cid: `analytics-${analytic.token.address}-${date.substring(8,10)}`,
                            source: this.name,
                            text: `Symbol: ${analytic.token.symbol}\n Current Price: $${price.priceUsd}`,
                            date: targetDate,
                            link: '',
                            metadata: {
                                price: price.priceUsd,
                            },
                        };

                        codexResponse.push(summaryItem);
                    }
                }
            }
        }
    } catch (error) {
        console.error("Error fetching analytics data:", error);
    }
    
    return codexResponse;
  }

  /**
   * Fetches token prices for specified addresses and timestamps
   * @param {Array<{address: string, networkId: string, timestamp: number}>} addresses - Array of token addresses with network IDs and timestamps
   * @returns {Promise<Array<{address: string, networkId: string, priceUsd: number}>>} Array of token prices
   * @private
   */
  private async getTokenPrices(addresses:any[]): Promise<any[]> {
    const query = `
    {
        getTokenPrices(
            inputs: ${JSON.stringify(addresses).replace(/"([^(")"]+)":/g,"$1:")}
        ) {
            address
            networkId
            priceUsd
        }
    }
    `;

    try {
        const responseData : any = await this.makeGraphQLQuery(query);
        let prices = responseData?.data?.getTokenPrices || [];
        return prices
    } catch (error) {
        return [];
    }
  }

  /**
   * Fetches detailed token information for specified addresses
   * @param {string[]} addresses - Array of token contract addresses
   * @returns {Promise<Array<any>>} Array of token details including price, volume, and market data
   * @private
   */
  private async getTokenDetails(addresses:string[]): Promise<any[]> {
    const query = `
    {
        filterTokens(tokens: ${JSON.stringify(this.tokenAddresses)}) {
            results {
                change24
                high24
                low24
                volume24
                volumeChange24
                liquidity
                marketCap
                priceUSD
                sellCount24
                buyCount24
                token {
                    cmcId
                    address
                    decimals
                    name
                    networkId
                    symbol
                }
            }
        }
    }
    `;

    try {
        const responseData : any = await this.makeGraphQLQuery(query);
        let analytics = responseData?.data?.filterTokens?.results || [];
        return analytics;
    } catch (error) {
        return [];
    }
  }

  /**
   * Makes a GraphQL query to the Codex API
   * @param {string} query - GraphQL query string
   * @returns {Promise<any>} Query response data
   * @private
   */
  private async makeGraphQLQuery(query:string): Promise<any> {
    try {
        const response = await fetch("https://graph.codex.io/graphql", {
            method: "POST",
            headers: {
                "Content-Type": "application/json",
                Authorization: `${this.apiKey}`,
            },
            body: JSON.stringify({ "query": query }),
        });

        if (!response.ok) {
            throw new Error(`Failed to fetch data: ${response.statusText}`);
        }

        const responseData : any = await response.json();

        if (responseData.errors) {
            console.error("GraphQL errors:", responseData.errors);
            throw new Error("GraphQL error occurred.");
        }

        return responseData;
    } catch (error) {
        console.error(error);
        return;
    }
  }
}<|MERGE_RESOLUTION|>--- conflicted
+++ resolved
@@ -7,7 +7,6 @@
 import { ContentSource } from "./ContentSource";
 import fetch from "node-fetch";
 
-<<<<<<< HEAD
 /**
  * Configuration interface for CodexAnalyticsSource
  * @interface CodexAnalyticsSourceConfig
@@ -16,9 +15,6 @@
  * @property {string[]} tokenAddresses - Array of token contract addresses to track
  */
 interface CodexAnalyticsSourceConfig {
-=======
-interface Config {
->>>>>>> 57425ab8
   name: string;
   apiKey: string;
   tokenAddresses: string[];
@@ -37,20 +33,14 @@
   /** List of token addresses to track */
   private tokenAddresses: string[];
 
-<<<<<<< HEAD
-  /**
-   * Creates a new CodexAnalyticsSource instance
-   * @param {CodexAnalyticsSourceConfig} config - Configuration object for the analytics source
-   */
-  constructor(config: CodexAnalyticsSourceConfig) {
-=======
   static constructorInterface = {
     parameters: [
       {
         name: 'apiKey',
         type: 'string',
         required: true,
-        description: 'API key for Codex Analytics'
+        description: 'API key for Codex Analytics',
+        secret: true
       },
       {
         name: 'tokenAddresses',
@@ -61,8 +51,11 @@
     ]
   };
 
-  constructor(config: Config) {
->>>>>>> 57425ab8
+  /**
+   * Creates a new CodexAnalyticsSource instance
+   * @param {CodexAnalyticsSourceConfig} config - Configuration object for the analytics source
+   */
+  constructor(config: CodexAnalyticsSourceConfig) {
     this.name = config.name;
     this.apiKey = config.apiKey;
     this.tokenAddresses = config.tokenAddresses;
