--- conflicted
+++ resolved
@@ -33,19 +33,14 @@
   private channelIds: string[];
   private client: Client;
 
-<<<<<<< HEAD
-  /**
-   * Creates a new instance of DiscordChannelSource.
-   * @param config - Configuration object containing bot token, channel IDs, and AI provider
-   */
-=======
   static constructorInterface = {
     parameters: [
       {
         name: 'botToken',
         type: 'string',
         required: true,
-        description: 'Discord bot token for authentication'
+        description: 'Discord bot token for authentication',
+        secret: true
       },
       {
         name: 'channelIds',
@@ -54,6 +49,12 @@
         description: 'Array of Discord channel IDs to monitor'
       },
       {
+        name: 'storage',
+        type: 'StoragePlugin',
+        required: true,
+        description: 'Storage to store data fetching cursors'
+      },
+      {
         name: 'provider',
         type: 'AiProvider',
         required: false,
@@ -62,7 +63,10 @@
     ]
   };
 
->>>>>>> 57425ab8
+  /**
+   * Creates a new instance of DiscordChannelSource.
+   * @param config - Configuration object containing bot token, channel IDs, and AI provider
+   */
   constructor(config: DiscordChannelSourceConfig) {
     this.name = config.name;
     this.provider = config.provider;
