/**
 * @fileoverview Implementation of a content source for fetching cryptocurrency data from CoinGecko API
 * Handles market data retrieval including prices, volumes, and market caps for specified tokens
 */

import { delay } from "../../helpers/generalHelper";
import { ContentItem } from "../../types";
import { ContentSource } from "./ContentSource"; // Assuming the ContentSource is in the same folder
import fetch from "node-fetch";

/**
 * Configuration interface for CoinGeckoAnalyticsSource
 * @interface CoinGeckoAnalyticsSourceConfig
 * @property {string} name - The name identifier for this analytics source
 * @property {string[]} tokenSymbols - Array of token symbols to track (e.g., "bitcoin", "ethereum")
 */
interface CoinGeckoAnalyticsSourceConfig {
    name: string;
    tokenSymbols: string[];
}

/**
 * CoinGeckoAnalyticsSource class that implements ContentSource interface for cryptocurrency market data
 * Fetches and processes market data from CoinGecko's public API
 * @implements {ContentSource}
 */
export class CoinGeckoAnalyticsSource implements ContentSource {
    /** Name identifier for this analytics source */
    public name: string;
    /** List of token symbols to track */
    private tokenSymbols: string[];
  
<<<<<<< HEAD
    static constructorInterface = {
      parameters: [
        {
          name: 'tokenSymbols',
          type: 'string[]',
          required: true,
          description: 'Array of cryptocurrency symbols to track (e.g., ["bitcoin", "ethereum"])'
        }
      ]
    };
  
=======
    /**
     * Creates a new CoinGeckoAnalyticsSource instance
     * @param {CoinGeckoAnalyticsSourceConfig} config - Configuration object for the analytics source
     */
>>>>>>> ee88c37f
    constructor(config : CoinGeckoAnalyticsSourceConfig) {
        this.name = config.name;
        this.tokenSymbols = config.tokenSymbols;
    }
  
    /**
     * Fetches current market data for configured tokens
     * Includes price, volume, market cap, and 24h price changes
     * Implements rate limiting with 2-second delays between requests
     * @returns {Promise<ContentItem[]>} Array of content items containing market data
     */
    async fetchItems(): Promise<ContentItem[]> {
        let marketResponse : any[] = [];

        for (const symbol of this.tokenSymbols) {
            const apiUrl = `https://api.coingecko.com/api/v3/coins/${symbol}`;
    
            try {
                const response = await fetch(apiUrl);
        
                if (!response.ok) {
                throw new Error(`Failed to fetch market data: ${response.statusText}`);
                }
        
                const data : any = await response.json();
        
                if (!data || !data.market_data) {
                throw new Error("Invalid market data format received from API.");
                }
        
                const marketData = data.market_data;
        
                const summaryItem: ContentItem = {
                    type: "coinGeckoMarketAnalytics",
                    title: `Market Analytics for ${data.name} (${data.symbol.toUpperCase()})`,
                    cid: `analytics-${symbol}-${new Date().getDate()}`,
                    source: this.name,
                    text: `Symbol: ${symbol} Current Price: $${marketData.current_price.usd}\nVolume (24h): $${marketData.total_volume.usd}\nMarket Cap: $${marketData.market_cap.usd}\nDaily Change: ${marketData.price_change_24h}.`,
                    date: Math.floor(new Date().getTime() / 1000),
                    link: `https://www.coingecko.com/en/coins/${symbol}`,
                    metadata: {
                        price: marketData.current_price.usd,
                        volume_24h: marketData.total_volume.usd,
                        market_cap: marketData.market_cap.usd,
                        price_change_24h: marketData.price_change_24h,
                        price_change_percentage_24h: marketData.price_change_percentage_24h,
                        high_24h: marketData.high_24h.usd,
                        low_24h: marketData.low_24h.usd,
                    },
                };
        
                marketResponse.push(summaryItem);

                // Rate limiting: Wait 2 seconds between requests
                await delay(2000);
            } catch (error) {
                await delay(2000);
                console.error("Error fetching market data:", error);
            }
        }
        return marketResponse;
    }
  }<|MERGE_RESOLUTION|>--- conflicted
+++ resolved
@@ -30,7 +30,6 @@
     /** List of token symbols to track */
     private tokenSymbols: string[];
   
-<<<<<<< HEAD
     static constructorInterface = {
       parameters: [
         {
@@ -42,12 +41,10 @@
       ]
     };
   
-=======
     /**
      * Creates a new CoinGeckoAnalyticsSource instance
      * @param {CoinGeckoAnalyticsSourceConfig} config - Configuration object for the analytics source
      */
->>>>>>> ee88c37f
     constructor(config : CoinGeckoAnalyticsSourceConfig) {
         this.name = config.name;
         this.tokenSymbols = config.tokenSymbols;
