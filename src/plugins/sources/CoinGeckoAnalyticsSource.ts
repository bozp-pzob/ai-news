/**
 * @fileoverview Implementation of a content source for fetching cryptocurrency data from CoinGecko API
 * Handles market data retrieval including prices, volumes, and market caps for specified tokens
 */

import { delay } from "../../helpers/generalHelper";
import { ContentItem } from "../../types";
import { ContentSource } from "./ContentSource"; // Assuming the ContentSource is in the same folder
import fetch from "node-fetch";

/**
 * Configuration interface for CoinGeckoAnalyticsSource
 * @interface CoinGeckoAnalyticsSourceConfig
 * @property {string} name - The name identifier for this analytics source
 * @property {string[]} tokenSymbols - Array of token symbols to track (e.g., "bitcoin", "ethereum")
 */
interface CoinGeckoAnalyticsSourceConfig {
    name: string;
    tokenSymbols: string[];
}

/**
 * CoinGeckoAnalyticsSource class that implements ContentSource interface for cryptocurrency market data
 * Fetches and processes market data from CoinGecko's public API
 * @implements {ContentSource}
 */
export class CoinGeckoAnalyticsSource implements ContentSource {
    /** Name identifier for this analytics source */
    public name: string;
    /** List of token symbols to track */
    private tokenSymbols: string[];
  
<<<<<<< HEAD
    /**
     * Creates a new CoinGeckoAnalyticsSource instance
     * @param {CoinGeckoAnalyticsSourceConfig} config - Configuration object for the analytics source
     */
=======
    static constructorInterface = {
      parameters: [
        {
          name: 'tokenSymbols',
          type: 'string[]',
          required: true,
          description: 'Array of cryptocurrency symbols to track (e.g., ["bitcoin", "ethereum"])'
        }
      ]
    };
  
>>>>>>> 57425ab8
    constructor(config : CoinGeckoAnalyticsSourceConfig) {
        this.name = config.name;
        this.tokenSymbols = config.tokenSymbols;
    }
  
    /**
     * Fetches current market data for configured tokens
     * Includes price, volume, market cap, and 24h price changes
     * Implements rate limiting with 2-second delays between requests
     * @returns {Promise<ContentItem[]>} Array of content items containing market data
     */
    async fetchItems(): Promise<ContentItem[]> {
        let marketResponse : any[] = [];

        for (const symbol of this.tokenSymbols) {
            const apiUrl = `https://api.coingecko.com/api/v3/coins/${symbol}`;
    
            try {
                const response = await fetch(apiUrl);
        
                if (!response.ok) {
                throw new Error(`Failed to fetch market data: ${response.statusText}`);
                }
        
                const data : any = await response.json();
        
                if (!data || !data.market_data) {
                throw new Error("Invalid market data format received from API.");
                }
        
                const marketData = data.market_data;
        
                const summaryItem: ContentItem = {
                    type: "coinGeckoMarketAnalytics",
                    title: `Market Analytics for ${data.name} (${data.symbol.toUpperCase()})`,
                    cid: `analytics-${symbol}-${new Date().getDate()}`,
                    source: this.name,
                    text: `Symbol: ${symbol} Current Price: $${marketData.current_price.usd}\nVolume (24h): $${marketData.total_volume.usd}\nMarket Cap: $${marketData.market_cap.usd}\nDaily Change: ${marketData.price_change_24h}.`,
                    date: Math.floor(new Date().getTime() / 1000),
                    link: `https://www.coingecko.com/en/coins/${symbol}`,
                    metadata: {
                        price: marketData.current_price.usd,
                        volume_24h: marketData.total_volume.usd,
                        market_cap: marketData.market_cap.usd,
                        price_change_24h: marketData.price_change_24h,
                        price_change_percentage_24h: marketData.price_change_percentage_24h,
                        high_24h: marketData.high_24h.usd,
                        low_24h: marketData.low_24h.usd,
                    },
                };
        
                marketResponse.push(summaryItem);

                // Rate limiting: Wait 2 seconds between requests
                await delay(2000);
            } catch (error) {
                await delay(2000);
                console.error("Error fetching market data:", error);
            }
        }
        return marketResponse;
    }
  }<|MERGE_RESOLUTION|>--- conflicted
+++ resolved
@@ -30,12 +30,6 @@
     /** List of token symbols to track */
     private tokenSymbols: string[];
   
-<<<<<<< HEAD
-    /**
-     * Creates a new CoinGeckoAnalyticsSource instance
-     * @param {CoinGeckoAnalyticsSourceConfig} config - Configuration object for the analytics source
-     */
-=======
     static constructorInterface = {
       parameters: [
         {
@@ -47,7 +41,10 @@
       ]
     };
   
->>>>>>> 57425ab8
+    /**
+     * Creates a new CoinGeckoAnalyticsSource instance
+     * @param {CoinGeckoAnalyticsSourceConfig} config - Configuration object for the analytics source
+     */
     constructor(config : CoinGeckoAnalyticsSourceConfig) {
         this.name = config.name;
         this.tokenSymbols = config.tokenSymbols;
