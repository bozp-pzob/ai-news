/**
 * @fileoverview Implementation of a content source for fetching announcements from Discord channels
 * Handles message retrieval from specified Discord channels using bot authentication
 */

import { ContentSource } from "./ContentSource";
import { ContentItem } from "../../types";
import { Client, GatewayIntentBits, TextChannel } from "discord.js";

/**
 * Configuration interface for DiscordAnnouncementSource
 * @interface DiscordAnnouncementSourceConfig
 * @property {string} name - The name identifier for this Discord source
 * @property {string} botToken - Discord bot token for authentication
 * @property {string[]} channelIds - Array of Discord channel IDs to monitor
 */
interface DiscordAnnouncementSourceConfig {
  name: string;
  botToken: string;
  channelIds: string[];
}

/**
 * DiscordAnnouncementSource class that implements ContentSource interface for Discord messages
 * Fetches and processes messages from specified Discord channels using a bot account
 * @implements {ContentSource}
 */
export class DiscordAnnouncementSource implements ContentSource {
  /** Name identifier for this Discord source */
  public name: string;
  /** Discord bot token for authentication */
  private botToken: string = '';
  /** List of Discord channel IDs to monitor */
  private channelIds: string[];
  /** Discord.js client instance */
  private client: Client;

<<<<<<< HEAD
  static constructorInterface = {
    parameters: [
      {
        name: 'botToken',
        type: 'string',
        required: true,
        description: 'Discord bot token for authentication'
      },
      {
        name: 'channelIds',
        type: 'string[]',
        required: true,
        description: 'Array of Discord channel IDs to monitor for announcements'
      }
    ]
  };

=======
  /**
   * Creates a new DiscordAnnouncementSource instance
   * @param {DiscordAnnouncementSourceConfig} config - Configuration object for the Discord source
   */
>>>>>>> ee88c37f
  constructor(config: DiscordAnnouncementSourceConfig) {
    this.name = config.name;
    this.botToken = config.botToken;
    this.channelIds = config.channelIds;
    this.client = new Client({
      intents: [GatewayIntentBits.Guilds, GatewayIntentBits.GuildMessages, GatewayIntentBits.MessageContent]
    });
  }

  /**
   * Fetches recent messages from configured Discord channels
   * @returns {Promise<ContentItem[]>} Array of content items containing Discord messages
   */
  public async fetchItems(): Promise<ContentItem[]> {
    if (!this.client.isReady()) {
      await this.client.login(this.botToken);
    }

    let discordResponse : any[] = [];

    for (const channelId of this.channelIds) {
      const channel = await this.client.channels.fetch(channelId);
      let out: any[] = []
      if (!channel || channel.type !== 0) {
        continue
      }

      const textChannel = channel as TextChannel;
      const messages : any = await textChannel.messages.fetch({ limit: 10 });
      
      messages.forEach((msg: any) => {
        discordResponse.push({
          type: "discordMessage",
          cid: msg.id,
          source: this.name,
          text: msg.content,
          link: `https://discord.com/channels/${msg.guildId}/${msg.channelId}/${msg.id}`,
          date: msg.createdTimestamp,
          metadata: {
            channelId: msg.channelId,
            guildId: msg.guildId,
            cid: msg.id,
            author: msg.author.username,
            messageId: msg.id
          }
        });
      });
    }
    return discordResponse
  }

  /**
   * Fetches historical messages from Discord channels for a specific date
   * @param {string} date - ISO date string to fetch historical messages from
   * @returns {Promise<ContentItem[]>} Array of content items containing historical Discord messages
   */
  public async fetchHistorical(date: string): Promise<ContentItem[]> {
    if (!this.client.isReady()) {
      await this.client.login(this.botToken);
    }

    const cutoffTimestamp = new Date(date).getTime();
    let discordResponse: ContentItem[] = [];

    for (const channelId of this.channelIds) {
      const channel = await this.client.channels.fetch(channelId);
      if (!channel || channel.type !== 0) {
        continue;
      }

      const textChannel = channel as TextChannel;
      let lastMessageId: string | undefined = undefined;

      while (true) {
        const fetchOptions: { limit: number; before?: string } = { limit: 100 };
        if (lastMessageId) {
          fetchOptions.before = lastMessageId;
        }
        const messages = await textChannel.messages.fetch(fetchOptions);

        if (messages.size === 0) break;

        for (const msg of messages.values()) {
          if (msg.createdTimestamp >= cutoffTimestamp) {
            discordResponse.push({
              type: "discordMessage",
              cid: msg.id,
              source: this.name,
              text: msg.content,
              link: `https://discord.com/channels/${msg.guildId}/${msg.channelId}/${msg.id}`,
              date: msg.createdTimestamp,
              metadata: {
                channelId: msg.channelId,
                guildId: msg.guildId,
                cid: msg.id,
                author: msg.author.username,
                messageId: msg.id,
              },
            });
          }
        }

        const oldestMessage = messages.last();
        if (!oldestMessage || oldestMessage.createdTimestamp < cutoffTimestamp) {
          break;
        }

        lastMessageId = oldestMessage.id;
      }
    }
    return discordResponse;
  }
}<|MERGE_RESOLUTION|>--- conflicted
+++ resolved
@@ -35,7 +35,6 @@
   /** Discord.js client instance */
   private client: Client;
 
-<<<<<<< HEAD
   static constructorInterface = {
     parameters: [
       {
@@ -53,12 +52,10 @@
     ]
   };
 
-=======
   /**
    * Creates a new DiscordAnnouncementSource instance
    * @param {DiscordAnnouncementSourceConfig} config - Configuration object for the Discord source
    */
->>>>>>> ee88c37f
   constructor(config: DiscordAnnouncementSourceConfig) {
     this.name = config.name;
     this.botToken = config.botToken;
